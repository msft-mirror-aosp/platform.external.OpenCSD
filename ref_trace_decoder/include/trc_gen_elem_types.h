/*!
 * \file       trc_gen_elem_types.h
 * \brief      Reference CoreSight Trace Decoder : Decoder Output Generic Element types.
 * 
 * \copyright  Copyright (c) 2015, ARM Limited. All Rights Reserved.
 */

/* 
 * Redistribution and use in source and binary forms, with or without modification, 
 * are permitted provided that the following conditions are met:
 * 
 * 1. Redistributions of source code must retain the above copyright notice, 
 * this list of conditions and the following disclaimer.
 * 
 * 2. Redistributions in binary form must reproduce the above copyright notice, 
 * this list of conditions and the following disclaimer in the documentation 
 * and/or other materials provided with the distribution. 
 * 
 * 3. Neither the name of the copyright holder nor the names of its contributors 
 * may be used to endorse or promote products derived from this software without 
 * specific prior written permission. 
 * 
 * THIS SOFTWARE IS PROVIDED BY THE COPYRIGHT HOLDERS AND CONTRIBUTORS 'AS IS' AND 
 * ANY EXPRESS OR IMPLIED WARRANTIES, INCLUDING, BUT NOT LIMITED TO, THE IMPLIED 
 * WARRANTIES OF MERCHANTABILITY AND FITNESS FOR A PARTICULAR PURPOSE ARE DISCLAIMED. 
 * IN NO EVENT SHALL THE COPYRIGHT HOLDER OR CONTRIBUTORS BE LIABLE FOR ANY DIRECT, 
 * INDIRECT, INCIDENTAL, SPECIAL, EXEMPLARY, OR CONSEQUENTIAL DAMAGES 
 * (INCLUDING, BUT NOT LIMITED TO, PROCUREMENT OF SUBSTITUTE GOODS OR SERVICES; 
 * LOSS OF USE, DATA, OR PROFITS; OR BUSINESS INTERRUPTION) HOWEVER CAUSED AND 
 * ON ANY THEORY OF LIABILITY, WHETHER IN CONTRACT, STRICT LIABILITY, OR TORT 
 * (INCLUDING NEGLIGENCE OR OTHERWISE) ARISING IN ANY WAY OUT OF THE USE OF THIS 
 * SOFTWARE, EVEN IF ADVISED OF THE POSSIBILITY OF SUCH DAMAGE. 
 */ 

#ifndef ARM_TRC_GEN_ELEM_TYPES_H_INCLUDED
#define ARM_TRC_GEN_ELEM_TYPES_H_INCLUDED

/** @defgroup gen_trc_elem  Reference CoreSight Trace Decoder Library : Generic Trace Elements
  * @brief Generic trace elements output by the PE trace decode and SW stim decode stages.
  *
  * 
@{*/

#include "rctdl_if_types.h"

/**  Enum for generic element types */
typedef enum _rctdl_gen_trc_elem_t 
{  
    RCTDL_GEN_TRC_ELEM_UNKNOWN = 0,     /*!< Unknown trace element - default value or indicate error in stream to client */
    RCTDL_GEN_TRC_ELEM_NO_SYNC,         /*!< Waiting for sync - either at start of decode, or after overflow / bad packet */
    RCTDL_GEN_TRC_ELEM_TRACE_ON,        /*!< Start of trace - beginning of elements or restart after discontinuity (overflow, trace filtering). */
    RCTDL_GEN_TRC_ELEM_EO_TRACE,        /*!< end of the available trace in the buffer.  */
    RCTDL_GEN_TRC_ELEM_PE_CONTEXT,      /*!< PE status update / change (arch, ctxtid, vmid etc).  */
    RCTDL_GEN_TRC_ELEM_INSTR_RANGE,     /*!< traced N consecutive instructions from addr (no intervening events or data elements), may have data assoc key  */
    RCTDL_GEN_TRC_ELEM_ADDR_NACC,       /*!< tracing in inaccessible memory area  */ 
    RCTDL_GEN_TRC_ELEM_EXCEPTION,       /*!< exception - trace range executed up to an exception occurring */
    RCTDL_GEN_TRC_ELEM_EXCEPTION_RET,   /*!< expection return */
    RCTDL_GEN_TRC_ELEM_TIMESTAMP,       /*!< Timestamp - preceding elements happeded before this time. */
    RCTDL_GEN_TRC_ELEM_CYCLE_COUNT,     /*!< Cycle count - cycles since last cycle count value - associated with a preceding instruction range. */
    RCTDL_GEN_TRC_ELEM_EVENT,           /*!< Event - trigger, (TBC - perhaps have a set of event types - cut down additional processing?)  */
#if 0
    RCTDL_GEN_TRC_ELEM_DATA_VAL,        /*!< Data value - associated with prev instr (if same stream) + daddr, or data assoc key if supplied.  */
    RCTDL_GEN_TRC_ELEM_DATA_ADDR,       /*!< Data address - associated with prev instr (if same stream), or data assoc key if supplied.  */
    RCTDL_GEN_TRC_ELEM_SWCHAN_DATA,     /*!< data out on a SW channel (master, ID, data, type etc).  */
    RCTDL_GEN_TRC_ELEM_BUS_TRANSFER,    /*!< Bus transfer event from a bus trace module (HTM)  */
#endif
    
} rctdl_gen_trc_elem_t;


typedef enum _trace_on_reason_t {
    TRACE_ON_NORMAL = 0,    /**< Trace on at start of trace or filtering discontinuity */
    TRACE_ON_OVERFLOW,      /**< Trace on due to prior trace overflow discontinuity */
    TRACE_ON_EX_DEBUG,      /**< Trace restarted due to debug exit */
} trace_on_reason_t;

<<<<<<< HEAD
=======
typedef struct _trace_event_t {
    uint16_t ev_type;          /**< event type - unknown (0) trigger (1), numbered event (2)*/
    uint16_t ev_number;        /**< event number if numbered event type */
} trace_event_t;

>>>>>>> 5fdaf77f

typedef struct _rctdl_generic_trace_elem {
    rctdl_gen_trc_elem_t elem_type;   /**< Element type - remaining data interpreted according to this value */
    rctdl_isa           isa;          /**< instruction set for executed instructions */
    rctdl_vaddr_t       st_addr;      /**< start address for instruction execution range / inaccessible code address / data address */
<<<<<<< HEAD
    rctdl_vaddr_t       en_addr;      /**< end address (exclusive) for instruction execution range. */
    rctdl_pe_context    context;      /**< PE Context */
    uint64_t            timestamp;    /**< timestamp value for TS element type */
    uint32_t            cycle_count;  /**< cycle count for explicit cycle count element, or count for element with associated cycle count */
    rctdl_instr_type    last_i_type;  /**< Last instruction type if instruction execution range */
=======
    rctdl_vaddr_t       en_addr;        /**< end address (exclusive) for instruction execution range. */
    rctdl_pe_context    context;        /**< PE Context */
    uint64_t            timestamp;      /**< timestamp value for TS element type */
    uint32_t            cycle_count;    /**< cycle count for explicit cycle count element, or count for element with associated cycle count */
    rctdl_instr_type    last_i_type;    /**< Last instruction type if instruction execution range */
    rctdl_instr_subtype last_i_subtype; /**< sub type for last instruction in range */
>>>>>>> 5fdaf77f
 
    // per element flags
    struct {
        uint32_t last_instr_exec:1;     /**< 1 if last instruction in range was executed; */
        uint32_t has_cc:1;              /**< 1 if this packet has a valid cycle count included (e.g. cycle count included as part of instruction range packet, always 1 for pure cycle count packet.*/
        uint32_t cpu_freq_change:1;     /**< 1 if this packet indicates a change in CPU frequency */
<<<<<<< HEAD
        uint32_t i_type_with_link:1;    /**< 1 if last_i_type branch is branch with link */
    };

    union {
        uint32_t gen_value;    /**< general value for simpler types of element. */    
        uint32_t exception_number; /**< exception number for exception type packets */
        struct trace_event_t {
            uint16_t ev_type;          /**< event type - unknown (0) trigger (1), numbered event (2)*/
            uint16_t ev_number;        /**< event number if numbered event type */
        } trace_event;
=======
        uint32_t excep_ret_addr:1;      /**< 1 if en_addr is the preferred exception return address on exception packet type */
    };

    // packet specific payloads
    union {  
        uint32_t exception_number; /**< exception number for exception type packets */
        trace_event_t  trace_event;  /**< Trace event - trigger etc */
>>>>>>> 5fdaf77f
        trace_on_reason_t trace_on_reason;  /**< reason for the trace on packet */
    };

} rctdl_generic_trace_elem;


typedef enum _event_t {
    EVENT_UNKNOWN = 0,
    EVENT_TRIGGER,
    EVENT_NUMBERED
} event_t;


/** @}*/
#endif // ARM_TRC_GEN_ELEM_TYPES_H_INCLUDED

/* End of File trc_gen_elem_types.h */<|MERGE_RESOLUTION|>--- conflicted
+++ resolved
@@ -74,51 +74,28 @@
     TRACE_ON_EX_DEBUG,      /**< Trace restarted due to debug exit */
 } trace_on_reason_t;
 
-<<<<<<< HEAD
-=======
 typedef struct _trace_event_t {
     uint16_t ev_type;          /**< event type - unknown (0) trigger (1), numbered event (2)*/
     uint16_t ev_number;        /**< event number if numbered event type */
 } trace_event_t;
 
->>>>>>> 5fdaf77f
 
 typedef struct _rctdl_generic_trace_elem {
     rctdl_gen_trc_elem_t elem_type;   /**< Element type - remaining data interpreted according to this value */
     rctdl_isa           isa;          /**< instruction set for executed instructions */
     rctdl_vaddr_t       st_addr;      /**< start address for instruction execution range / inaccessible code address / data address */
-<<<<<<< HEAD
-    rctdl_vaddr_t       en_addr;      /**< end address (exclusive) for instruction execution range. */
-    rctdl_pe_context    context;      /**< PE Context */
-    uint64_t            timestamp;    /**< timestamp value for TS element type */
-    uint32_t            cycle_count;  /**< cycle count for explicit cycle count element, or count for element with associated cycle count */
-    rctdl_instr_type    last_i_type;  /**< Last instruction type if instruction execution range */
-=======
     rctdl_vaddr_t       en_addr;        /**< end address (exclusive) for instruction execution range. */
     rctdl_pe_context    context;        /**< PE Context */
     uint64_t            timestamp;      /**< timestamp value for TS element type */
     uint32_t            cycle_count;    /**< cycle count for explicit cycle count element, or count for element with associated cycle count */
     rctdl_instr_type    last_i_type;    /**< Last instruction type if instruction execution range */
     rctdl_instr_subtype last_i_subtype; /**< sub type for last instruction in range */
->>>>>>> 5fdaf77f
  
     // per element flags
     struct {
         uint32_t last_instr_exec:1;     /**< 1 if last instruction in range was executed; */
         uint32_t has_cc:1;              /**< 1 if this packet has a valid cycle count included (e.g. cycle count included as part of instruction range packet, always 1 for pure cycle count packet.*/
         uint32_t cpu_freq_change:1;     /**< 1 if this packet indicates a change in CPU frequency */
-<<<<<<< HEAD
-        uint32_t i_type_with_link:1;    /**< 1 if last_i_type branch is branch with link */
-    };
-
-    union {
-        uint32_t gen_value;    /**< general value for simpler types of element. */    
-        uint32_t exception_number; /**< exception number for exception type packets */
-        struct trace_event_t {
-            uint16_t ev_type;          /**< event type - unknown (0) trigger (1), numbered event (2)*/
-            uint16_t ev_number;        /**< event number if numbered event type */
-        } trace_event;
-=======
         uint32_t excep_ret_addr:1;      /**< 1 if en_addr is the preferred exception return address on exception packet type */
     };
 
@@ -126,9 +103,9 @@
     union {  
         uint32_t exception_number; /**< exception number for exception type packets */
         trace_event_t  trace_event;  /**< Trace event - trigger etc */
->>>>>>> 5fdaf77f
         trace_on_reason_t trace_on_reason;  /**< reason for the trace on packet */
     };
+
 
 } rctdl_generic_trace_elem;
 
